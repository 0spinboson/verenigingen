# Copyright (c) 2025, Verenigingen and contributors
# For license information, please see license.txt

from datetime import datetime, timedelta

import frappe
from frappe.model.document import Document
from frappe.utils import add_days, add_months, add_years, flt, getdate, today


class MembershipDuesSchedule(Document):
    def get_template_values(self):
        """Get billing and contribution values from template if available"""
        if not self.membership_type:
            return {}

        membership_type = frappe.get_doc("Membership Type", self.membership_type)
        values = {
            "minimum_amount": 0,
            "suggested_amount": 0,
            "billing_frequency": "Annual",
            "invoice_days_before": 30,
        }

        # Get values from template if available
        if membership_type.dues_schedule_template:
            try:
                template = frappe.get_doc("Membership Dues Schedule", membership_type.dues_schedule_template)
                values.update(
                    {
                        "minimum_amount": template.minimum_amount or 0,
                        "suggested_amount": template.suggested_amount or 0,
                        "billing_frequency": template.billing_frequency or "Annual",
                        "invoice_days_before": template.invoice_days_before or 30,
                    }
                )
            except Exception:
                pass

        # Fallback to membership type defaults
        values["suggested_amount"] = values["suggested_amount"] or membership_type.amount or 0

        return values

    def validate(self):
        self.validate_permissions()
        self.validate_template_or_instance()
        if not self.is_template:
            self.validate_member_membership()
            self.validate_dates()

        self.validate_custom_frequency()  # Validate custom frequency settings
        self.set_dues_rate_from_membership_type()  # Set default before validation
        self.validate_dues_rate_configuration()
<<<<<<< HEAD
        self.validate_financial_constraints()  # Add financial validation
=======
>>>>>>> eb1246e1

        # Initialize next invoice date for new schedules
        if self.is_new() and not self.is_template and not self.next_invoice_date:
            self.next_invoice_date = today()

        # Track old values for history
        if not self.is_new() and not self.is_template:
            old_doc = frappe.get_doc(self.doctype, self.name)
            self._old_dues_rate = getattr(old_doc, "dues_rate", None)
            self._old_status = old_doc.status
            self._old_billing_frequency = old_doc.billing_frequency

    def validate_template_or_instance(self):
        """Validate template vs instance fields"""
        if self.is_template:
            # Templates must have membership type but no member
            if not self.membership_type:
                frappe.throw("Templates must specify a Membership Type")
            if self.member:
                frappe.throw("Templates cannot have a specific member")
            if self.template_reference:
                frappe.throw("Templates cannot reference other templates")
        else:
            # Instances must have member
            if not self.member:
                frappe.throw("Individual schedules must specify a member")
            # Validate uniqueness - one active schedule per member
            existing = frappe.db.exists(
                "Membership Dues Schedule",
                {
                    "member": self.member,
                    "is_template": 0,
                    "status": "Active",
                    "name": ["!=", self.name or ""],
                },
            )
            if existing:
                frappe.throw(
                    f"Member {self.member} already has an active dues schedule: <a href='/app/membership-dues-schedule/{existing}' target='_blank'>{existing}</a>. "
                    f"Please edit the existing schedule or deactivate it before creating a new one.",
                    title="Duplicate Dues Schedule",
                )

    def validate_member_membership(self):
        """Ensure the member has an active membership"""
        if self.member:
<<<<<<< HEAD
            # Skip active membership validation if we're pausing the schedule
            # This allows membership cancellation to pause dues schedules properly
            if getattr(self, "_skip_membership_validation", False):
                return

=======
>>>>>>> eb1246e1
            # Check if member has any active membership
            active_membership = frappe.db.exists(
                "Membership", {"member": self.member, "status": "Active", "docstatus": 1}
            )
            if not active_membership:
                frappe.throw(f"Member {self.member} does not have an active membership")

            # Auto-link to membership type from active membership if not set
            if not self.membership_type:
                membership_type = frappe.db.get_value("Membership", active_membership, "membership_type")
                if membership_type:
                    self.membership_type = membership_type

    def validate_dates(self):
        """Validate schedule dates"""
        if self.last_invoice_date and self.next_invoice_date:
            if getdate(self.last_invoice_date) >= getdate(self.next_invoice_date):
                frappe.throw("Next Invoice Date must be after Last Invoice Date")

    def validate_custom_frequency(self):
        """Validate custom frequency settings"""
        if self.billing_frequency == "Custom":
            # Check if fields exist (might not exist during migration)
            frequency_number = getattr(self, "custom_frequency_number", None)
            frequency_unit = getattr(self, "custom_frequency_unit", None)

            if not frequency_number or frequency_number <= 0:
                frappe.throw("Custom frequency number must be a positive integer")
            if not frequency_unit:
                frappe.throw("Custom frequency unit must be specified when using custom billing")

    def validate_permissions(self):
        """Validate user permissions for editing this document"""
        # Skip permission check if ignore_permissions flag is set
        if getattr(self, "_ignore_permissions", False) or frappe.flags.ignore_permissions:
            return

        if not self.is_new() and self.has_value_changed("is_template"):
            frappe.throw("Cannot change template status after creation")

        user = frappe.session.user

        # System Manager and Administrator always have full access
        if user in ["Administrator", "System Manager"] or "System Manager" in frappe.get_roles(user):
            return

        # Check if user has Verenigingen Administrator role
        if "Verenigingen Administrator" in frappe.get_roles(user):
            return  # Full access

        # Template editing is restricted to Verenigingen Administrator only
        if self.is_template:
            frappe.throw("Only Verenigingen Administrators can edit template schedules")

        # For individual schedules, check various permission levels
        if not self.can_user_edit_schedule(user):
            frappe.throw("You don't have permission to edit this dues schedule")

    def can_user_edit_schedule(self, user):
        """Check if user can edit this individual (non-template) schedule"""
        if not self.member:
            return False

        # Check if user is the member themselves
        member_user = frappe.db.get_value("Member", self.member, "user")
        if member_user == user:
            return self.validate_member_edit()

        # Check if user has Verenigingen Manager role
        if "Verenigingen Manager" in frappe.get_roles(user):
            return True

        # Check if user is a chapter board member with finance permissions
        if self.is_chapter_board_with_finance(user):
            return True

        return False

    def validate_member_edit(self):
        """Validate what fields a member can edit on their own schedule"""
        # Members can only edit certain fields
        allowed_fields = [
            "dues_rate",
            "base_multiplier",
            "contribution_mode",
            "selected_tier",
            "uses_custom_amount",
            "custom_amount_reason",
            "notes",
            "status",
        ]

        # Check if any restricted fields were changed
        if self.is_new():
            return True

        # Check each field for changes
        for field in self.meta.fields:
            if field.fieldname in allowed_fields:
                continue

            if self.has_value_changed(field.fieldname):
                # Special case: dues_rate can be changed if it meets minimum
                if field.fieldname == "dues_rate":
                    if self.validate_dues_rate_change():
                        continue

                frappe.throw(f"Members cannot modify the field: {field.label}")

        return True

    def validate_dues_rate_change(self):
        """Validate if dues rate change meets requirements"""
        if not self.membership_type:
            return False

        template_values = self.get_template_values()
        min_amount = template_values.get("minimum_amount", 0)

        if self.dues_rate < min_amount:
            frappe.throw(f"Dues rate cannot be less than minimum contribution: €{min_amount:.2f}")

        return True

    def is_chapter_board_with_finance(self, user):
        """Check if user is a chapter board member with financial permissions"""
        if not self.member:
            return False

        # Get member's chapter through Chapter Member relationship
        chapter = frappe.db.get_value("Chapter Member", {"member": self.member, "status": "Active"}, "parent")
        if not chapter:
            return False

        # Check if user is a board member of this chapter with finance permissions
        board_member = frappe.db.get_value(
            "Chapter Board Member",
            {
                "parent": chapter,
                "member": frappe.db.get_value("Member", {"user": user}, "name"),
                "is_active": 1,
            },
            ["name", "chapter_role"],
            as_dict=True,
        )

        if not board_member:
            return False

        # Check if the role has financial permissions
        if board_member.chapter_role:
            role_doc = frappe.get_doc("Chapter Role", board_member.chapter_role)
            return getattr(role_doc, "permissions_level", None) in ["Financial", "Admin"]

        return False

    def validate_dues_rate_configuration(self):
        """Validate dues rate based on contribution mode"""
        # Templates may not have all dues rate fields set
        if self.is_template:
            return

        if not self.membership_type:
            return

<<<<<<< HEAD
=======
        membership_type = frappe.get_doc("Membership Type", self.membership_type)

>>>>>>> eb1246e1
        # Only calculate dues_rate if not already explicitly set or if it's zero
        if not self.dues_rate or self.dues_rate == 0:
            if self.contribution_mode == "Tier" and self.selected_tier:
                tier = frappe.get_doc("Membership Tier", self.selected_tier)
                self.dues_rate = tier.amount
            elif self.contribution_mode == "Calculator":
                template_values = self.get_template_values()
                self.dues_rate = template_values.get("suggested_amount", 0) * (self.base_multiplier or 1.0)
            elif self.contribution_mode == "Custom":
                if not self.uses_custom_amount:
                    frappe.throw("Custom dues rate must be enabled for custom contribution mode")

        # If contribution mode is Custom but dues_rate is set, ensure custom amount flags are set
        if self.contribution_mode == "Custom" and self.dues_rate:
            if not self.uses_custom_amount:
<<<<<<< HEAD
                self.uses_custom_amount = 1

    def validate_financial_constraints(self):
        """Validate financial constraints and limits"""
        if self.is_template or not self.dues_rate:
            return  # Skip for templates or when no dues rate is set

        try:
            # Get configuration values
            from verenigingen.utils.config_manager import ConfigManager

            # Check absolute minimum (safety check)
            absolute_minimum = ConfigManager.get("absolute_minimum_dues", 0.01)  # €0.01 minimum
            if float(self.dues_rate) < absolute_minimum:
                frappe.throw(f"Dues rate cannot be less than €{absolute_minimum:.2f}", frappe.ValidationError)

            # Check maximum reasonable amount
            maximum_dues = ConfigManager.get("maximum_dues_limit", 1000.0)  # €1000 default max
            if float(self.dues_rate) > maximum_dues:
                # Allow with warning for administrators
                user_roles = frappe.get_roles(frappe.session.user)
                admin_roles = ["System Manager", "Verenigingen Administrator", "Verenigingen Manager"]

                if any(role in user_roles for role in admin_roles):
                    frappe.msgprint(
                        f"High dues amount detected: €{self.dues_rate:.2f}. Please verify this is correct.",
                        title="High Amount Warning",
                    )
                else:
                    frappe.throw(
                        f"Dues rate exceeds maximum limit of €{maximum_dues:.2f}. "
                        f"Please contact an administrator if this amount is correct.",
                        frappe.ValidationError,
                    )

            # Validate against template constraints if available
            if hasattr(self, "minimum_amount") and self.minimum_amount:
                if float(self.dues_rate) < float(self.minimum_amount):
                    frappe.throw(
                        f"Dues rate (€{self.dues_rate:.2f}) cannot be less than minimum amount (€{self.minimum_amount:.2f})",
                        frappe.ValidationError,
                    )

            # Check if dues rate is within reasonable multiplier of suggested amount
            if self.membership_type:
                membership_type = frappe.get_doc("Membership Type", self.membership_type)
                suggested_amount = membership_type.amount or 0

                if suggested_amount > 0:
                    multiplier = float(self.dues_rate) / float(suggested_amount)
                    max_multiplier = ConfigManager.get("maximum_fee_multiplier", 10.0)

                    if multiplier > max_multiplier:
                        frappe.msgprint(
                            f"Dues rate is {multiplier:.1f}x the suggested amount. "
                            f"This may require additional verification.",
                            title="High Multiplier Warning",
                        )

                        # Log for audit purposes
                        frappe.logger().info(
                            f"High dues multiplier detected: {multiplier:.2f}x for member {self.member}, "
                            f"dues: €{self.dues_rate}, suggested: €{suggested_amount}, user: {frappe.session.user}"
                        )

        except Exception as e:
            frappe.log_error(
                f"Error validating financial constraints: {str(e)}", "Financial Validation Error"
            )

    def validate_dues_rate_minimum(self):
        """Legacy validation method - moved logic to validate_financial_constraints"""
        # This method is kept for backward compatibility
=======
                frappe.throw("Custom dues rate must be enabled for custom contribution mode")

        # Validate negative dues rates (zero is allowed for free memberships)
        if self.dues_rate < 0:
            frappe.throw("Dues rate cannot be negative")

        # Single consolidated minimum validation
>>>>>>> eb1246e1
        template_values = self.get_template_values()
        min_contribution = template_values.get("minimum_amount", 0)
        if min_contribution and self.dues_rate < min_contribution:
            # Zero dues rates are allowed with reason (free memberships)
            if self.dues_rate == 0:
                if not self.custom_amount_reason:
                    frappe.throw("Zero dues rate memberships require a reason")
                # Mark as custom amount for tracking
                self.uses_custom_amount = 1
            # Custom approved amounts can be below minimum
            elif self.uses_custom_amount and self.custom_amount_approved:
                pass  # Allow approved custom amounts below minimum
            else:
                # Auto-raise to minimum for non-custom amounts
                self.dues_rate = min_contribution

        # Check maximum contribution from Verenigingen Settings
        settings = frappe.get_single("Verenigingen Settings")
        if settings.maximum_fee_multiplier:
            # Use suggested_amount from template for consistency with Calculator mode
            base_amount = template_values.get("suggested_amount", 0) or membership_type.amount
            max_dues_rate = base_amount * settings.maximum_fee_multiplier

            if self.dues_rate > max_dues_rate:
                # Check if user has management permissions to override
                user_roles = frappe.get_roles(frappe.session.user)
                can_override = any(
                    role in user_roles
                    for role in ["System Manager", "Verenigingen Administrator", "Verenigingen Manager"]
                )

                if not can_override and (not self.uses_custom_amount or not self.custom_amount_approved):
                    frappe.throw(
                        f"Dues rate cannot exceed maximum: €{max_dues_rate:.2f} ({settings.maximum_fee_multiplier}x base fee - requires custom dues rate approval or Verenigingen Manager permissions)"
                    )
                elif can_override:
                    # Auto-approve for managers
                    self.uses_custom_amount = 1
                    self.custom_amount_approved = 1
                    self.custom_amount_approved_by = frappe.session.user
                    self.custom_amount_approved_date = today()
                    if not self.custom_amount_reason:
                        self.custom_amount_reason = f"Approved by {frappe.session.user} (Manager Override)"

        # Ensure currency precision (2 decimal places)
        self.dues_rate = flt(self.dues_rate, 2)

        # Additional template validation
        self.validate_template_fields()

    def validate_template_fields(self):
        """Additional validation for template-specific fields"""
        if self.is_template:
            # Templates should not have member-specific data
            # (Most member-specific fields have been removed)
            pass
        else:
            # Instances should have required member data
            if not self.member_name:
                if self.member:
                    member_doc = frappe.get_doc("Member", self.member)
                    self.member_name = member_doc.full_name

    def set_dues_rate_from_membership_type(self):
        """Set dues rate based on membership type if not already set"""
        if not self.dues_rate and self.membership_type:
            # Get the fee from template values or membership type
            template_values = self.get_template_values()
            membership_type_doc = frappe.get_doc("Membership Type", self.membership_type)
            # Use suggested_amount from template first, fallback to membership type amount
            self.dues_rate = template_values.get("suggested_amount", 0) or membership_type_doc.amount

    def can_generate_invoice(self):
        """Check if invoice can be generated"""
        if self.is_template:
            return False, "Templates cannot generate invoices"

        if self.status != "Active":
            return False, "Schedule is not active"

        if not self.auto_generate:
            return False, "Auto generation is disabled"

        if self.test_mode:
            return True, "Test mode - can generate"

        # Check if member has active membership
        if self.member:
            active_membership = frappe.db.exists(
                "Membership", {"member": self.member, "status": "Active", "docstatus": 1}
            )
            if not active_membership:
                return False, "Member does not have active membership"

        # Check if it's time to generate invoice
        days_before = self.invoice_days_before or 30
        generate_on_date = add_days(self.next_invoice_date, -days_before)

        if getdate(today()) < getdate(generate_on_date):
            return False, f"Too early - will generate on {generate_on_date}"

        # Check if invoice already exists for this period
        if self.last_invoice_date == self.next_invoice_date:
            return False, "Invoice already generated for this period"

        return True, "Can generate invoice"

    def generate_invoice(self, force=False):
        """Generate invoice for the current period"""
        can_generate, reason = self.can_generate_invoice()

        if not can_generate and not force:
            frappe.log_error(f"Cannot generate invoice: {reason}", f"Membership Dues Schedule {self.name}")
            return None

        if self.test_mode:
            # In test mode, just log and update dates
            frappe.logger().info(
                f"TEST MODE: Would generate invoice for {self.member} - Dues Rate: {self.dues_rate}"
            )
            self.update_schedule_dates()
            return "TEST_INVOICE"

        # Create actual invoice
        invoice = self.create_sales_invoice()

        # Update schedule
        self.update_schedule_dates()

        # Payment history is automatically tracked via the Member Payment History table
        # when the invoice is created with the customer (member) reference

        return invoice

    def create_sales_invoice(self):
        """Create a sales invoice for membership dues"""
        # Create invoice
        invoice = frappe.new_doc("Sales Invoice")
        invoice.customer = self.member
        invoice.due_date = self.next_invoice_date
        invoice.posting_date = today()

        # Set payment method based on member's preferences
        payment_method = self.get_member_payment_method()
        if payment_method == "SEPA Direct Debit":
            active_mandate = self.get_member_active_mandate()
            if active_mandate:
                # Set SEPA-specific fields on invoice if needed
                invoice.sepa_mandate_id = active_mandate

        # Set payment terms if specified
        if self.payment_terms_template:
            invoice.payment_terms_template = self.payment_terms_template

        # Add membership dues item
        invoice.append(
            "items",
            {
                "item_code": self.get_membership_dues_item(),
                "qty": 1,
                "rate": self.dues_rate,
                "description": self.get_invoice_description(),
            },
        )

        # Add reference to this schedule (as a custom field or in remarks)
        invoice.remarks = (
            f"Generated from Membership Dues Schedule: {self.name}\n{self.get_invoice_description()}"
        )

        # Save and optionally submit
        invoice.insert()

        # Auto-submit if configured
        if frappe.db.get_single_value("Verenigingen Settings", "auto_submit_membership_invoices"):
            invoice.submit()

        return invoice.name

    def get_membership_dues_item(self):
        """Get or create the membership dues item"""
        if self.billing_frequency == "Custom":
            frequency_number = getattr(self, "custom_frequency_number", 1) or 1
            frequency_unit = getattr(self, "custom_frequency_unit", "Months") or "Months"
            frequency_desc = f"Every {frequency_number} {frequency_unit}"
            item_name = f"Membership Dues - Custom ({frequency_desc})"
        else:
            item_name = f"Membership Dues - {self.billing_frequency}"

        if not frappe.db.exists("Item", item_name):
            item = frappe.new_doc("Item")
            item.item_code = item_name
            item.item_name = item_name
            item.item_group = "Services"
            item.is_sales_item = 1
            item.is_service_item = 1
            item.insert()

        return item_name

    def get_invoice_description(self):
        """Generate invoice description"""
        period_start = self.last_invoice_date or self.next_invoice_date
        period_end = self.calculate_next_billing_date(self.next_invoice_date)

        return f"Membership dues for {self.member_name} ({self.membership_type}) - Period: {period_start} to {period_end}"

    def update_schedule_dates(self):
        """Update schedule dates after invoice generation"""
        self.last_invoice_date = self.next_invoice_date
        self.next_invoice_date = self.calculate_next_billing_date(self.next_invoice_date)
        self.save()

    def get_member_payment_method(self):
        """Get member's preferred payment method"""
        if not self.member:
            return "Bank Transfer"  # Default

        active_mandate = frappe.db.exists(
            "SEPA Mandate",
            {"member": self.member, "status": "Active", "is_active": 1, "used_for_memberships": 1},
        )

        if active_mandate:
            return "SEPA Direct Debit"
        else:
            return "Bank Transfer"

    def get_member_active_mandate(self):
        """Get member's active SEPA mandate if exists"""
        if not self.member:
            return None

        return frappe.db.get_value(
            "SEPA Mandate",
            {"member": self.member, "status": "Active", "is_active": 1, "used_for_memberships": 1},
            "name",
        )

    def calculate_next_billing_date(self, from_date=None):
        """Calculate next billing date based on frequency"""
        if not from_date:
            from_date = self.next_invoice_date or today()

        from_date = getdate(from_date)

        if self.billing_frequency == "Daily":
            return add_days(from_date, 1)
        elif self.billing_frequency == "Monthly":
            return add_months(from_date, 1)
        elif self.billing_frequency == "Quarterly":
            return add_months(from_date, 3)
        elif self.billing_frequency == "Semi-Annual":
            return add_months(from_date, 6)
        elif self.billing_frequency == "Annual":
            return add_years(from_date, 1)
        elif self.billing_frequency == "Custom":
            # Use custom frequency settings
            frequency_number = getattr(self, "custom_frequency_number", 1) or 1
            frequency_unit = getattr(self, "custom_frequency_unit", "Months") or "Months"

            if frequency_unit == "Days":
                return add_days(from_date, frequency_number)
            elif frequency_unit == "Weeks":
                return add_days(from_date, frequency_number * 7)
            elif frequency_unit == "Months":
                return add_months(from_date, frequency_number)
            elif frequency_unit == "Years":
                return add_years(from_date, frequency_number)
            else:
                # Fallback to monthly if unit is invalid
                return add_months(from_date, 1)
        else:
            # Unknown frequency - default to monthly
            return add_months(from_date, 1)

    def pause_schedule(self, reason=None):
        """Pause the dues schedule"""
        self.status = "Paused"
        if reason:
            self.notes = (
                f"{self.notes}\n\nPaused on {today()}: {reason}"
                if self.notes
                else f"Paused on {today()}: {reason}"
            )
        # Skip membership validation when pausing (allows cancellation workflow)
        self._skip_membership_validation = True
        self.save()

    def resume_schedule(self, new_next_date=None):
        """Resume the dues schedule"""
        self.status = "Active"
        if new_next_date:
            self.next_invoice_date = new_next_date
        self.notes = f"{self.notes}\n\nResumed on {today()}" if self.notes else f"Resumed on {today()}"
        self.save()

    @staticmethod
<<<<<<< HEAD
    def create_default_template(membership_type):
        """Create a default template for a membership type"""
        try:
            membership_type_doc = frappe.get_doc("Membership Type", membership_type)

            # Create basic template
            template = frappe.new_doc("Membership Dues Schedule")
            template.is_template = 1
            template.schedule_name = f"Default-Template-{membership_type}"
            template.membership_type = membership_type
            template.status = "Active"
            template.billing_frequency = "Annual"
            template.contribution_mode = "Calculator"
            template.minimum_amount = 0
            template.suggested_amount = membership_type_doc.amount or 15.0
            template.invoice_days_before = 30
            template.auto_generate = 1

            template.insert()

            # Link back to membership type
            membership_type_doc.dues_schedule_template = template.name
            membership_type_doc.save()

            return template

        except Exception as e:
            frappe.log_error(
                f"Error creating default template for {membership_type}: {str(e)}",
                "Default Template Creation",
            )
            raise frappe.ValidationError(f"Could not create default template for {membership_type}: {str(e)}")

    @staticmethod
=======
>>>>>>> eb1246e1
    def create_from_template(member_name, template_name=None, membership_type=None):
        """Create an individual dues schedule from a template"""

        # Determine template to use
        if template_name:
            template = frappe.get_doc("Membership Dues Schedule", template_name)
            if not template.is_template:
                frappe.throw(f"{template_name} is not a template")
        elif membership_type:
            # Find template for membership type
            template_name = frappe.db.get_value(
                "Membership Dues Schedule", {"membership_type": membership_type, "is_template": 1}, "name"
            )
            if not template_name:
<<<<<<< HEAD
                # Create a basic template automatically
                template = MembershipDuesSchedule.create_default_template(membership_type)
            else:
                template = frappe.get_doc("Membership Dues Schedule", template_name)
=======
                frappe.throw(f"No template found for membership type {membership_type}")
            template = frappe.get_doc("Membership Dues Schedule", template_name)
>>>>>>> eb1246e1
        else:
            # Auto-detect from member's membership type
            active_membership = frappe.db.get_value(
                "Membership",
                {"member": member_name, "status": "Active", "docstatus": 1},
                ["membership_type", "name"],
            )
            if not active_membership:
                frappe.throw(f"Member {member_name} has no active membership")

            membership_type = active_membership[0]
            template_name = frappe.db.get_value(
                "Membership Dues Schedule", {"membership_type": membership_type, "is_template": 1}, "name"
            )
            if not template_name:
                frappe.throw(f"No template found for membership type {membership_type}")
            template = frappe.get_doc("Membership Dues Schedule", template_name)

        # Check if member already has a schedule
        existing = frappe.db.exists("Membership Dues Schedule", {"member": member_name, "is_template": 0})
        if existing:
            frappe.throw(f"Member {member_name} already has a dues schedule: {existing}")

        # Create new individual schedule
        schedule = frappe.new_doc("Membership Dues Schedule")

        # Copy template fields
        template_fields = [
            "membership_type",
            "billing_frequency",
            "custom_frequency_number",
            "custom_frequency_unit",
            "contribution_mode",
            "base_multiplier",
            "minimum_amount",
            "suggested_amount",
            "invoice_days_before",
            "payment_terms_template",
            "auto_generate",
        ]

        for field in template_fields:
            if hasattr(template, field) and getattr(template, field):
                setattr(schedule, field, getattr(template, field))

        # Set instance-specific fields
        schedule.is_template = 0
        schedule.member = member_name
        schedule.template_reference = template.name
        schedule.status = "Active"
        schedule.schedule_name = f"Schedule-{member_name}-{template.membership_type}"

        # Set member-specific data
        member = frappe.get_doc("Member", member_name)
        schedule.member_name = member.full_name

        # Set initial billing date based on member anniversary and frequency
        next_billing = schedule.calculate_next_billing_date()
        if next_billing:
            schedule.next_invoice_date = next_billing
        else:
            schedule.next_invoice_date = today()

        # Insert and return
        schedule.insert()

        # Link back to member
        member.dues_schedule = schedule.name
        member.dues_rate = schedule.dues_rate
        member.save()

        return schedule.name

    def after_save(self):
        """Track billing history changes"""
        if self.is_template or not self.member:
            return

        # Check if this is a new schedule or if key fields changed
        if self.is_new():
            self.add_billing_history_entry("New Schedule", None, self.dues_rate)
            # Update member's dues_rate field
            self.update_member_dues_rate()
        else:
            # Check for dues rate change
            if hasattr(self, "_old_dues_rate") and self._old_dues_rate != self.dues_rate:
                self.add_billing_history_entry("Fee Adjustment", self._old_dues_rate, self.dues_rate)
                # Update member's dues_rate field
                self.update_member_dues_rate()

            # Check for status change
            if hasattr(self, "_old_status") and self._old_status != self.status:
                if self.status == "Cancelled":
                    self.add_billing_history_entry("Schedule Cancelled", self.dues_rate, self.dues_rate)
                elif self._old_status == "Paused" and self.status == "Active":
                    self.add_billing_history_entry("Schedule Resumed", self.dues_rate, self.dues_rate)

            # Check for billing frequency change
            if (
                hasattr(self, "_old_billing_frequency")
                and self._old_billing_frequency != self.billing_frequency
            ):
                self.add_billing_history_entry("Billing Frequency Change", self.dues_rate, self.dues_rate)

    def update_member_dues_rate(self):
        """Update the member's dues_rate field to match the schedule"""
        try:
            member_doc = frappe.get_doc("Member", self.member)
            if member_doc.dues_rate != self.dues_rate:
                member_doc.dues_rate = self.dues_rate
                member_doc.save(ignore_permissions=True)
        except Exception as e:
            frappe.log_error(f"Error updating member dues rate: {str(e)}", "Member Dues Rate Update")

    def add_billing_history_entry(self, change_type, old_rate, new_rate):
        """Add entry to member's billing history"""
        try:
            member_doc = frappe.get_doc("Member", self.member)

            # Determine reason based on context
            reason = (
                self.custom_amount_reason
                if self.uses_custom_amount
                else f"{change_type} - {self.schedule_name}"
            )

            # Check if this change is from an amendment
            amendment_request = None
            if frappe.db.exists("Contribution Amendment Request", {"new_dues_schedule": self.name}):
                amendment_request = frappe.db.get_value(
                    "Contribution Amendment Request", {"new_dues_schedule": self.name}, "name"
                )

            # Add history entry
            member_doc.append(
                "fee_change_history",
                {
                    "change_date": frappe.utils.now_datetime(),
                    "dues_schedule": self.name,
                    "billing_frequency": self.billing_frequency,
                    "old_dues_rate": old_rate,
                    "new_dues_rate": new_rate,
                    "change_type": change_type,
                    "reason": reason,
                    "amendment_request": amendment_request,
                    "changed_by": frappe.session.user,
                },
            )

            member_doc.save(ignore_permissions=True)

        except Exception as e:
            frappe.log_error(f"Error adding billing history: {str(e)}", "Billing History Update")


@frappe.whitelist()
def generate_dues_invoices(test_mode=False):
    """Scheduled job to generate membership dues invoices"""

    # Get all active schedules that need processing
    schedules = frappe.get_all(
        "Membership Dues Schedule",
        filters={"status": "Active", "auto_generate": 1, "next_invoice_date": ["<=", add_days(today(), 30)]},
        pluck="name",
    )

    results = {"processed": 0, "generated": 0, "errors": [], "invoices": []}

    for schedule_name in schedules:
        try:
            schedule = frappe.get_doc("Membership Dues Schedule", schedule_name)

            # Skip if test_mode flag doesn't match
            if test_mode and not schedule.test_mode:
                continue
            elif not test_mode and schedule.test_mode:
                continue

            can_generate, reason = schedule.can_generate_invoice()

            if can_generate:
                invoice = schedule.generate_invoice()
                if invoice:
                    results["generated"] += 1
                    results["invoices"].append(
                        {"schedule": schedule_name, "member": schedule.member_name, "invoice": invoice}
                    )

            results["processed"] += 1

        except Exception as e:
            error_msg = f"Error processing schedule {schedule_name}: {str(e)}"
            frappe.log_error(error_msg, "Membership Dues Generation")
            results["errors"].append(error_msg)

    # Log results
    frappe.logger().info(
        f"Membership dues generation completed: {results['generated']} invoices from {results['processed']} schedules"
    )

    return results


@frappe.whitelist()
def create_schedule_from_template(member_name, template_name=None):
    """API endpoint to create schedule from template"""
    return MembershipDuesSchedule.create_from_template(member_name, template_name)


@frappe.whitelist()
def create_template_for_membership_type(membership_type, template_name=None):
    """Create a new template for a membership type"""
    if not template_name:
        template_name = f"Template-{membership_type}"

    # Check if template already exists
    existing = frappe.db.exists(
        "Membership Dues Schedule", {"membership_type": membership_type, "is_template": 1}
    )
    if existing:
        frappe.throw(f"Template already exists for {membership_type}: {existing}")

    # Get membership type details
    membership_type_doc = frappe.get_doc("Membership Type", membership_type)

    # Create template
    template = frappe.new_doc("Membership Dues Schedule")
    template.is_template = 1
    template.schedule_name = template_name
    template.membership_type = membership_type
    template.status = "Active"

    # Set defaults from membership type
    template.billing_frequency = "Annual"  # Default, since this is now owned by dues schedule
    template.contribution_mode = getattr(membership_type_doc, "contribution_mode", "Calculator")
    template.minimum_amount = 0  # Will be set per schedule
    template.suggested_amount = membership_type_doc.amount or 0  # Use base amount from type
    template.invoice_days_before = 30  # Default
    template.auto_generate = 1

    template.insert()

    # Link template back to membership type
    membership_type_doc.dues_schedule_template = template.name
    membership_type_doc.save()

    return template.name


@frappe.whitelist()
def get_member_dues_schedule(member=None):
    """Get dues schedule for a member (with permission checks)"""
    user = frappe.session.user

    # If no member specified, try to get current user's member record
    if not member:
        member = frappe.db.get_value("Member", {"user": user}, "name")
        if not member:
            frappe.throw("No member record found for current user")

    # Check permissions
    member_user = frappe.db.get_value("Member", member, "user")
    if member_user != user:
        # Check if user has permission to view this member's schedule
        roles = frappe.get_roles(user)
        if not any(
            role in roles for role in ["Verenigingen Manager", "Verenigingen Administrator", "System Manager"]
        ):
            # Check if user is chapter board with finance permissions
            schedule_doc = frappe.new_doc("Membership Dues Schedule")
            schedule_doc.member = member
            if not schedule_doc.is_chapter_board_with_finance(user):
                frappe.throw("You don't have permission to view this member's dues schedule")

    # Get the schedule
    schedule_name = frappe.db.get_value(
        "Membership Dues Schedule", {"member": member, "is_template": 0}, "name"
    )

    if not schedule_name:
        return None

    return frappe.get_doc("Membership Dues Schedule", schedule_name)


@frappe.whitelist()
def update_member_contribution(schedule_name, updates):
    """Update member's contribution settings with permission checks"""
    if isinstance(updates, str):
        updates = frappe.parse_json(updates)

    schedule = frappe.get_doc("Membership Dues Schedule", schedule_name)

    # Permission check happens in validate()

    # Only allow updating specific fields
    allowed_updates = {
        "contribution_mode": updates.get("contribution_mode"),
        "selected_tier": updates.get("selected_tier"),
        "base_multiplier": updates.get("base_multiplier"),
        "uses_custom_amount": updates.get("uses_custom_amount"),
        "custom_amount_reason": updates.get("custom_amount_reason"),
        "dues_rate": updates.get("dues_rate"),
        "notes": updates.get("notes"),
    }

    # Remove None values
    allowed_updates = {k: v for k, v in allowed_updates.items() if v is not None}

    # Update the document
    for field, value in allowed_updates.items():
        setattr(schedule, field, value)

    schedule.save()

    return {"success": True, "schedule": schedule.as_dict()}


@frappe.whitelist()
def create_test_schedule(member_name, membership_name=None):
    """Create a test dues schedule for development"""
    try:
        return MembershipDuesSchedule.create_from_template(member_name)
    except Exception:
        # Fallback to manual creation if no template exists
        # Get membership if not provided
        if not membership_name:
            membership_name = frappe.db.get_value("Membership", {"member": member_name}, "name")

        if not membership_name:
            frappe.throw(f"No membership found for member {member_name}")

        # Create test schedule
        schedule = frappe.new_doc("Membership Dues Schedule")
        schedule.is_template = 0
        schedule.member = member_name
        schedule.schedule_name = f"Test-Schedule-{member_name}"
        schedule.billing_frequency = "Monthly"
        schedule.dues_rate = 10.00  # Test dues rate
        schedule.next_invoice_date = today()
        schedule.invoice_days_before = 0  # Generate immediately
        schedule.test_mode = 1
        schedule.auto_generate = 1
        schedule.status = "Test"
        schedule.insert()

<<<<<<< HEAD
        return schedule.name


@frappe.whitelist()
def debug_template_daglid_issue():
    """Debug Template-Daglid billing frequency override issue"""
    result = {
        "timestamp": frappe.utils.now(),
        "template_status": {},
        "membership_type_status": {},
        "inheritance_tests": {},
        "recent_schedules": [],
    }

    # Check Template-Daglid current state
    try:
        template = frappe.get_doc("Membership Dues Schedule", "Template-Daglid")
        result["template_status"] = {
            "billing_frequency": template.billing_frequency,
            "is_template": template.is_template,
            "modified": str(template.modified),
            "modified_by": template.modified_by,
        }
    except Exception as e:
        result["template_status"]["error"] = str(e)

    # Check Daglid membership type
    try:
        membership_type = frappe.get_doc("Membership Type", "Daglid")
        result["membership_type_status"] = {
            "dues_schedule_template": membership_type.dues_schedule_template,
            "amount": getattr(membership_type, "amount", 0),
        }
    except Exception as e:
        result["membership_type_status"]["error"] = str(e)

    # Test the auto-creator inheritance logic
    try:
        billing_frequency = "Annual"  # Default from auto_creator
        if membership_type.dues_schedule_template:
            template = frappe.get_doc("Membership Dues Schedule", membership_type.dues_schedule_template)
            # This is the problematic line
            billing_frequency = template.billing_frequency or "Annual"

        result["inheritance_tests"]["auto_creator_logic"] = {
            "would_set": billing_frequency,
            "template_value": template.billing_frequency,
            "template_truthy": bool(template.billing_frequency),
        }
    except Exception as e:
        result["inheritance_tests"]["auto_creator_error"] = str(e)

    # Test the get_template_values() method
    try:
        test_schedule = frappe.new_doc("Membership Dues Schedule")
        test_schedule.membership_type = "Daglid"
        template_values = test_schedule.get_template_values()
        result["inheritance_tests"]["get_template_values"] = {
            "billing_frequency": template_values.get("billing_frequency"),
            "all_values": template_values,
        }
    except Exception as e:
        result["inheritance_tests"]["get_template_values_error"] = str(e)

    # Check recent dues schedules
    try:
        recent_schedules = frappe.db.sql(
            """
            SELECT name, billing_frequency, modified, membership_type
            FROM `tabMembership Dues Schedule`
            WHERE membership_type = 'Daglid'
            ORDER BY modified DESC
            LIMIT 5
        """,
            as_dict=True,
        )
        result["recent_schedules"] = recent_schedules
    except Exception as e:
        result["recent_schedules_error"] = str(e)

    return result


@frappe.whitelist()
def test_template_daglid_fix():
    """Test that Template-Daglid billing frequency is preserved during template recreation"""

    # Step 1: Check current Template-Daglid status
    before = frappe.get_doc("Membership Dues Schedule", "Template-Daglid")
    before_frequency = before.billing_frequency
    before_modified = str(before.modified)

    # Step 2: Simulate template recreation (this was the source of the bug)
    daglid_membership_type = frappe.get_doc("Membership Type", "Daglid")
    template_name = daglid_membership_type.create_dues_schedule_template()

    # Step 3: Check Template-Daglid status after recreation
    after = frappe.get_doc("Membership Dues Schedule", "Template-Daglid")
    after_frequency = after.billing_frequency
    after_modified = str(after.modified)

    return {
        "template_name": template_name,
        "before": {"billing_frequency": before_frequency, "modified": before_modified},
        "after": {"billing_frequency": after_frequency, "modified": after_modified},
        "preserved": before_frequency == after_frequency,
        "test_result": "PASS" if before_frequency == after_frequency else "FAIL",
    }
=======
        return schedule.name
>>>>>>> eb1246e1
<|MERGE_RESOLUTION|>--- conflicted
+++ resolved
@@ -52,10 +52,7 @@
         self.validate_custom_frequency()  # Validate custom frequency settings
         self.set_dues_rate_from_membership_type()  # Set default before validation
         self.validate_dues_rate_configuration()
-<<<<<<< HEAD
         self.validate_financial_constraints()  # Add financial validation
-=======
->>>>>>> eb1246e1
 
         # Initialize next invoice date for new schedules
         if self.is_new() and not self.is_template and not self.next_invoice_date:
@@ -102,14 +99,11 @@
     def validate_member_membership(self):
         """Ensure the member has an active membership"""
         if self.member:
-<<<<<<< HEAD
             # Skip active membership validation if we're pausing the schedule
             # This allows membership cancellation to pause dues schedules properly
             if getattr(self, "_skip_membership_validation", False):
                 return
 
-=======
->>>>>>> eb1246e1
             # Check if member has any active membership
             active_membership = frappe.db.exists(
                 "Membership", {"member": self.member, "status": "Active", "docstatus": 1}
@@ -275,11 +269,6 @@
         if not self.membership_type:
             return
 
-<<<<<<< HEAD
-=======
-        membership_type = frappe.get_doc("Membership Type", self.membership_type)
-
->>>>>>> eb1246e1
         # Only calculate dues_rate if not already explicitly set or if it's zero
         if not self.dues_rate or self.dues_rate == 0:
             if self.contribution_mode == "Tier" and self.selected_tier:
@@ -295,7 +284,6 @@
         # If contribution mode is Custom but dues_rate is set, ensure custom amount flags are set
         if self.contribution_mode == "Custom" and self.dues_rate:
             if not self.uses_custom_amount:
-<<<<<<< HEAD
                 self.uses_custom_amount = 1
 
     def validate_financial_constraints(self):
@@ -369,15 +357,15 @@
     def validate_dues_rate_minimum(self):
         """Legacy validation method - moved logic to validate_financial_constraints"""
         # This method is kept for backward compatibility
-=======
-                frappe.throw("Custom dues rate must be enabled for custom contribution mode")
-
+        pass
+
+    def validate_dues_rate_configuration_legacy(self):
+        """Legacy method - validates negative dues rates and minimum requirements"""
         # Validate negative dues rates (zero is allowed for free memberships)
         if self.dues_rate < 0:
             frappe.throw("Dues rate cannot be negative")
 
         # Single consolidated minimum validation
->>>>>>> eb1246e1
         template_values = self.get_template_values()
         min_contribution = template_values.get("minimum_amount", 0)
         if min_contribution and self.dues_rate < min_contribution:
@@ -676,7 +664,6 @@
         self.save()
 
     @staticmethod
-<<<<<<< HEAD
     def create_default_template(membership_type):
         """Create a default template for a membership type"""
         try:
@@ -711,8 +698,6 @@
             raise frappe.ValidationError(f"Could not create default template for {membership_type}: {str(e)}")
 
     @staticmethod
-=======
->>>>>>> eb1246e1
     def create_from_template(member_name, template_name=None, membership_type=None):
         """Create an individual dues schedule from a template"""
 
@@ -727,15 +712,10 @@
                 "Membership Dues Schedule", {"membership_type": membership_type, "is_template": 1}, "name"
             )
             if not template_name:
-<<<<<<< HEAD
                 # Create a basic template automatically
                 template = MembershipDuesSchedule.create_default_template(membership_type)
             else:
                 template = frappe.get_doc("Membership Dues Schedule", template_name)
-=======
-                frappe.throw(f"No template found for membership type {membership_type}")
-            template = frappe.get_doc("Membership Dues Schedule", template_name)
->>>>>>> eb1246e1
         else:
             # Auto-detect from member's membership type
             active_membership = frappe.db.get_value(
@@ -1082,7 +1062,6 @@
         schedule.status = "Test"
         schedule.insert()
 
-<<<<<<< HEAD
         return schedule.name
 
 
@@ -1190,7 +1169,4 @@
         "after": {"billing_frequency": after_frequency, "modified": after_modified},
         "preserved": before_frequency == after_frequency,
         "test_result": "PASS" if before_frequency == after_frequency else "FAIL",
-    }
-=======
-        return schedule.name
->>>>>>> eb1246e1
+    }